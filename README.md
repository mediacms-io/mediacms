--- conflicted
+++ resolved
@@ -1,137 +1,3 @@
 # GSoC-21-MediaCMS
 
-<<<<<<< HEAD
-Hello World! My name is Shubhank Saxena and I have been selected as the Google Summer of Code (GSoC) contributor to the MediaCMS project under GFOSS Open Technology Alliance for the year 2021.
-=======
-[![Code Quality: Cpp](https://img.shields.io/lgtm/grade/python/g/mediacms-io/mediacms.svg?logo=lgtm&logoWidth=18)](https://lgtm.com/projects/g/mediacms-io/mediacms/context:python)
-[![Code Quality: Cpp](https://img.shields.io/lgtm/grade/javascript/g/mediacms-io/mediacms.svg?logo=lgtm&logoWidth=18)](https://lgtm.com/projects/g/mediacms-io/mediacms/context:javascript)
-<br/>
-[![GitHub license](https://img.shields.io/badge/License-AGPL%20v3-blue.svg)](https://raw.githubusercontent.com/mediacms-io/mediacms/main/LICENSE.txt)
-[![Releases](https://img.shields.io/github/v/release/mediacms-io/mediacms?color=green)](https://github.com/mediacms-io/mediacms/releases/)
-[![DockerHub](https://img.shields.io/docker/pulls/mediacms/mediacms)](https://hub.docker.com/repository/docker/mediacms/mediacms/)
-
-
-
-MediaCMS is a modern, fully featured open source video and media CMS. It is developed to meet the needs of modern web platforms for viewing and sharing media. It can be used to build a small to medium video and media portal within minutes. 
-
-It is built mostly using the modern stack Django + React and includes a REST API.
-
-A demo is available at https://demo.mediacms.io
-
-
-## Screenshots
-
-<p align="center">
-    <img src="https://raw.githubusercontent.com/mediacms-io/mediacms/main/docs/images/index.jpg" width="340">
-    <img src="https://raw.githubusercontent.com/mediacms-io/mediacms/main/docs/images/video.jpg" width="340">
-    <img src="https://raw.githubusercontent.com/mediacms-io/mediacms/main/docs/images/embed.jpg" width="340">
-</p>
-
-## Features
-- **Complete control over your data**: host it yourself!
-- **Support for multiple publishing workflows**: public, private, unlisted and custom
-- **Modern technologies**: Django/Python/Celery, React.
-- **Multiple media types support**: video, audio,  image, pdf
-- **Multiple media classification options**: categories, tags and custom
-- **Multiple media sharing options**: social media share, videos embed code generation
-- **Easy media searching**: enriched with live search functionality
-- **Playlists for audio and video content**: create playlists, add and reorder content
-- **Responsive design**: including light and dark themes
-- **Advanced users management**: allow self registration, invite only, closed.
-- **Configurable actions**: allow download, add comments, add likes, dislikes, report media
-- **Configuration options**: change logos, fonts, styling, add more pages
-- **Enhanced video player**: customized video.js player with multiple resolution and playback speed options
-- **Multiple transcoding profiles**: sane defaults for multiple dimensions (240p, 360p, 480p, 720p, 1080p) and multiple profiles (h264, h265, vp9)
-- **Adaptive video streaming**: possible through HLS protocol
-- **Subtitles/CC**: support for multilingual subtitle files
-- **Scalable transcoding**: transcoding through priorities. Experimental support for remote workers
-- **Chunked file uploads**: for pausable/resumable upload of content
-- **REST API**: Documented through Swagger
-
-
-## Example cases
-
-- **Schools, education.** Administrators and editors keep what content will be published, students are not distracted with advertisements and irrelevant content, plus they have the ability to select either to stream or download content.
-
-- **Organization sensitive content.** In cases where content is sensitive and cannot be uploaded to external sites.
-
-- **Build a great community.** MediaCMS can be customized (URLs, logos, fonts, aesthetics) so that you create a highly customized video portal for your community!
-
-- **Personal portal.** Organize, categorize and host your content the way you prefer.
-
-
-## Philosophy
-
-We believe there's a need for quality open source web applications that can be used to build community portals and support collaboration. 
-
-We have three goals for MediaCMS: a) deliver all functionality one would expect from a modern system, b) allow for easy installation and maintenance, c) allow easy customization and addition of features. 
-
-
-## License
-
-MediaCMS is released under [GNU Affero General Public License v3.0 license](LICENSE.txt). 
-Copyright Markos Gogoulos and Yiannis Stergiou
-
-
-## Support and paid services
-
-We provide custom installations, development of extra functionality, migration from existing systems, integrations with legacy systems, training and support. Contact us at info@mediacms.io for more information.
-
-
-
-## Hardware dependencies
-
-For a small to medium installation, with a few hours of video uploaded daily, and a few hundreds of active daily users viewing content, 4GB Ram / 2-4 CPUs as minimum is ok. For a larger installation with many hours of video uploaded daily, consider adding more CPUs and more Ram.    
-
-In terms of disk space, think of what the needs will be. A general rule is to multiply by three the size of the expected uploaded videos (since the system keeps original versions, encoded versions plus HLS), so if you receive 1G of videos daily and maintain all of them, you should consider a 1T disk across a year (1G * 3 * 365).
-
-
-## Releases
-
-Visit [Releases Page](https://github.com/mediacms-io/mediacms/releases) for detailed Changelog
-
-
-## Installation / Maintanance
-
-There are two ways to run MediaCMS, through Docker Compose and through installing it on a server via an automation script that installs and configures all needed services. Find the related pages:
-
-* [Single Server](docs/Single_Server.md) page
-* [Docker Compose](docs/Docker_Compose.md) page
-
-## Configuration
-
-Visit [Configuration](docs/Configuration.md) page.
-
-
-## Documentation
-* [Users documentation](docs/user_docs.md) page
-* [Administrators documentation](docs/admins_docs.md) page
-* [Developers documentation](docs/developers_docs.md) page
-
-
-## Technology
-This software uses the following list of awesome technologies: Python, Django, Django Rest Framework, Celery, PostgreSQL, Redis, Nginx, uWSGI, React, Fine Uploader, video.js, FFMPEG, Bento4
-
-
-## Who is using it
-
-- **Cinemata** non-profit media, technology and culture organization - https://cinemata.org
-- **Critical Commons** public media archive and fair use advocacy network - https://criticalcommons.org
-- **Heritales** International Heritage Film Festival - https://stage.heritales.org
-
-
-## How to contribute
-
-If you like the project, here's a few things you can do
-- Hire us, for custom installations, training, support, maintenance work
-- Suggest us to others that are interested to hire us
-- Write a blog post/article about MediaCMS
-- Share on social media about the project
-- Open issues, participate on discussions, report bugs, suggest ideas
-- Star the project
-- Add functionality, work on a PR, fix an issue! 
-
-
-## Contact
-info@mediacms.io
->>>>>>> ba94989e
+Hello World! My name is Shubhank Saxena and I have been selected as the Google Summer of Code (GSoC) contributor to the MediaCMS project under GFOSS Open Technology Alliance for the year 2021.