--- conflicted
+++ resolved
@@ -824,14 +824,11 @@
         """
 
         res = {}
-<<<<<<< HEAD
         prefix = ""
         if settings.FRONTEND_HOST_MEDIA is not None:
             prefix = settings.FRONTEND_HOST_MEDIA
 
-=======
         valid_resolutions = [240, 360, 480, 720, 1080, 1440, 2160]
->>>>>>> 15d21745
         if self.hls_file:
             if os.path.exists(self.hls_file):
                 hls_file = self.hls_file
@@ -843,29 +840,21 @@
                         uri = os.path.join(p, iframe_playlist.uri)
                         if os.path.exists(uri):
                             resolution = iframe_playlist.iframe_stream_info.resolution[1]
-<<<<<<< HEAD
-                            res["{}_iframe".format(resolution)] = prefix + helpers.url_from_path(uri)
-=======
                             # most probably video is vertical, getting the first value to
                             # be the resolution
                             if resolution not in valid_resolutions:
                                 resolution = iframe_playlist.iframe_stream_info.resolution[0]
 
-                            res["{}_iframe".format(resolution)] = helpers.url_from_path(uri)
->>>>>>> 15d21745
+                            res["{}_iframe".format(resolution)] = prefix + helpers.url_from_path(uri)
                     for playlist in m3u8_obj.playlists:
                         uri = os.path.join(p, playlist.uri)
                         if os.path.exists(uri):
                             resolution = playlist.stream_info.resolution[1]
-<<<<<<< HEAD
-                            res["{}_playlist".format(resolution)] = prefix + helpers.url_from_path(uri)
-=======
                             # same as above
                             if resolution not in valid_resolutions:
                                 resolution = playlist.stream_info.resolution[0]
 
-                            res["{}_playlist".format(resolution)] = helpers.url_from_path(uri)
->>>>>>> 15d21745
+                            res["{}_playlist".format(resolution)] = prefix + helpers.url_from_path(uri)
         return res
 
     @property
