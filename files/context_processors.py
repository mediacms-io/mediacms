from django.conf import settings

from .methods import is_mediacms_editor, is_mediacms_manager


def stuff(request):
    """Pass settings to the frontend"""
    ret = {}
    ret["FRONTEND_HOST"] = request.build_absolute_uri('/')
    ret["DEFAULT_THEME"] = settings.DEFAULT_THEME
    ret["PORTAL_NAME"] = settings.PORTAL_NAME
    ret["LOAD_FROM_CDN"] = settings.LOAD_FROM_CDN
    ret["CAN_LOGIN"] = settings.LOGIN_ALLOWED
    ret["CAN_REGISTER"] = settings.REGISTER_ALLOWED
    ret["CAN_UPLOAD_MEDIA"] = settings.UPLOAD_MEDIA_ALLOWED
<<<<<<< HEAD
    ret["TIMESTAMP_IN_TIMEBAR"] = settings.TIMESTAMP_IN_TIMEBAR
=======
    ret["CAN_MENTION_IN_COMMENTS"] = settings.ALLOW_MENTION_IN_COMMENTS
>>>>>>> 3d4dd272
    ret["CAN_LIKE_MEDIA"] = settings.CAN_LIKE_MEDIA
    ret["CAN_DISLIKE_MEDIA"] = settings.CAN_DISLIKE_MEDIA
    ret["CAN_REPORT_MEDIA"] = settings.CAN_REPORT_MEDIA
    ret["CAN_SHARE_MEDIA"] = settings.CAN_SHARE_MEDIA
    ret["UPLOAD_MAX_SIZE"] = settings.UPLOAD_MAX_SIZE
    ret["UPLOAD_MAX_FILES_NUMBER"] = settings.UPLOAD_MAX_FILES_NUMBER
    ret["PRE_UPLOAD_MEDIA_MESSAGE"] = settings.PRE_UPLOAD_MEDIA_MESSAGE
    ret["POST_UPLOAD_AUTHOR_MESSAGE_UNLISTED_NO_COMMENTARY"] = settings.POST_UPLOAD_AUTHOR_MESSAGE_UNLISTED_NO_COMMENTARY
    ret["IS_MEDIACMS_ADMIN"] = request.user.is_superuser
    ret["IS_MEDIACMS_EDITOR"] = is_mediacms_editor(request.user)
    ret["IS_MEDIACMS_MANAGER"] = is_mediacms_manager(request.user)
    ret["ALLOW_RATINGS"] = settings.ALLOW_RATINGS
    ret["ALLOW_RATINGS_CONFIRMED_EMAIL_ONLY"] = settings.ALLOW_RATINGS_CONFIRMED_EMAIL_ONLY
    ret["VIDEO_PLAYER_FEATURED_VIDEO_ON_INDEX_PAGE"] = settings.VIDEO_PLAYER_FEATURED_VIDEO_ON_INDEX_PAGE
    ret["RSS_URL"] = "/rss"
    return ret<|MERGE_RESOLUTION|>--- conflicted
+++ resolved
@@ -13,11 +13,8 @@
     ret["CAN_LOGIN"] = settings.LOGIN_ALLOWED
     ret["CAN_REGISTER"] = settings.REGISTER_ALLOWED
     ret["CAN_UPLOAD_MEDIA"] = settings.UPLOAD_MEDIA_ALLOWED
-<<<<<<< HEAD
     ret["TIMESTAMP_IN_TIMEBAR"] = settings.TIMESTAMP_IN_TIMEBAR
-=======
     ret["CAN_MENTION_IN_COMMENTS"] = settings.ALLOW_MENTION_IN_COMMENTS
->>>>>>> 3d4dd272
     ret["CAN_LIKE_MEDIA"] = settings.CAN_LIKE_MEDIA
     ret["CAN_DISLIKE_MEDIA"] = settings.CAN_DISLIKE_MEDIA
     ret["CAN_REPORT_MEDIA"] = settings.CAN_REPORT_MEDIA
