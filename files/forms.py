from crispy_forms.bootstrap import FormActions
from crispy_forms.helper import FormHelper
from crispy_forms.layout import Field, Layout, Submit
from django import forms
from django.conf import settings

from .methods import get_next_state, is_mediacms_editor
from .models import MEDIA_STATES, Category, Media, Subtitle


class CustomField(Field):
    template = 'cms/crispy_custom_field.html'


class MultipleSelect(forms.CheckboxSelectMultiple):
    input_type = "checkbox"


class MediaMetadataForm(forms.ModelForm):
    new_tags = forms.CharField(label="Tags", help_text="a comma separated list of tags.", required=False)

    class Meta:
        model = Media
        fields = (
            "friendly_token",
            "title",
            "new_tags",
            "add_date",
            "uploaded_poster",
            "description",
            "enable_comments",
            "thumbnail_time",
        )

        widgets = {
            "new_tags": MultipleSelect(),
            "description": forms.Textarea(attrs={'rows': 4}),
            "add_date": forms.DateInput(attrs={'type': 'date'}, format='%Y-%m-%d'),
            "thumbnail_time": forms.NumberInput(attrs={'min': 0, 'step': 0.1}),
        }
        labels = {
            "friendly_token": "Slug",
            "uploaded_poster": "Poster Image",
            "thumbnail_time": "Thumbnail Time (seconds)",
        }
        help_texts = {
            "title": "",
            "friendly_token": "Media URL slug",
            "thumbnail_time": "Select the time in seconds for the video thumbnail",
            "uploaded_poster": "Maximum file size: 5MB",
        }

    def __init__(self, user, *args, **kwargs):
        self.user = user
        super(MediaMetadataForm, self).__init__(*args, **kwargs)
        if not getattr(settings, 'ALLOW_CUSTOM_MEDIA_URLS', False):
            self.fields.pop("friendly_token")
        if self.instance.media_type != "video":
            self.fields.pop("thumbnail_time")
        if self.instance.media_type == "image":
            self.fields.pop("uploaded_poster")

        self.fields["new_tags"].initial = ", ".join([tag.title for tag in self.instance.tags.all()])

        self.helper = FormHelper()
        self.helper.form_tag = True
        self.helper.form_class = 'post-form'
        self.helper.form_method = 'post'
        self.helper.form_enctype = "multipart/form-data"
        self.helper.form_show_errors = False
        self.helper.layout = Layout(
            CustomField('title'),
            CustomField('new_tags'),
            CustomField('add_date'),
            CustomField('description'),
            CustomField('uploaded_poster'),
            CustomField('enable_comments'),
        )

        if self.instance.media_type == "video":
            self.helper.layout.append(CustomField('thumbnail_time'))
        if getattr(settings, 'ALLOW_CUSTOM_MEDIA_URLS', False):
            self.helper.layout.insert(0, CustomField('friendly_token'))

        self.helper.layout.append(FormActions(Submit('submit', 'Update Media', css_class='primaryAction')))

    def clean_friendly_token(self):
        token = self.cleaned_data.get("friendly_token", "").strip()

        if token:
            if not all(c.isalnum() or c in "-_" for c in token):
                raise forms.ValidationError("Slug can only contain alphanumeric characters, underscores, or hyphens.")

            if Media.objects.filter(friendly_token=token).exclude(pk=self.instance.pk).exists():
                raise forms.ValidationError("This slug is already in use. Please choose a different one.")
            return token

    def clean_uploaded_poster(self):
        image = self.cleaned_data.get("uploaded_poster", False)
        if image:
            if image.size > 5 * 1024 * 1024:
                raise forms.ValidationError("Image file too large ( > 5mb )")
            return image

    def save(self, *args, **kwargs):
        data = self.cleaned_data  # noqa

        media = super(MediaMetadataForm, self).save(*args, **kwargs)
        return media


class MediaPublishForm(forms.ModelForm):
    confirm_state = forms.BooleanField(required=False, initial=False, label="Acknowledge sharing status", help_text="")

    class Meta:
        model = Media
        fields = (
            "category",
            "state",
            "featured",
            "reported_times",
            "is_reviewed",
            "allow_download",
        )

        widgets = {
            "category": MultipleSelect(),
        }

    def __init__(self, user, *args, **kwargs):
        self.user = user
        super(MediaPublishForm, self).__init__(*args, **kwargs)
        if not is_mediacms_editor(user):
<<<<<<< HEAD
            self.fields.pop("featured")
            self.fields.pop("reported_times")
            if 'is_reviewed' in self.fields:
                self.fields['is_reviewed'].widget.attrs['readonly'] = True
                self.fields['is_reviewed'].widget.attrs['disabled'] = True
                self.fields['is_reviewed'].help_text = "This field can only be changed by editors"
        #           if settings.PORTAL_WORKFLOW == 'private':
        #                self.fields.pop("state")
=======
            for field in ["featured", "reported_times", "is_reviewed"]:
                self.fields[field].disabled = True
                self.fields[field].widget.attrs['class'] = 'read-only-field'
                self.fields[field].widget.attrs['title'] = "This field can only be modified by MediaCMS admins or editors"

            if settings.PORTAL_WORKFLOW not in ["public"]:
                valid_states = ["unlisted", "private"]
                if self.instance.state and self.instance.state not in valid_states:
                    valid_states.append(self.instance.state)
                self.fields["state"].choices = [(state, dict(MEDIA_STATES).get(state, state)) for state in valid_states]
>>>>>>> de99d84c

        if getattr(settings, 'USE_RBAC', False) and 'category' in self.fields:
            if is_mediacms_editor(user):
                pass
            else:
                self.fields['category'].initial = self.instance.category.all()

                non_rbac_categories = Category.objects.filter(is_rbac_category=False)
                rbac_categories = user.get_rbac_categories_as_contributor()
                combined_category_ids = list(non_rbac_categories.values_list('id', flat=True)) + list(rbac_categories.values_list('id', flat=True))

                if self.instance.pk:
                    instance_category_ids = list(self.instance.category.all().values_list('id', flat=True))
                    combined_category_ids = list(set(combined_category_ids + instance_category_ids))

                self.fields['category'].queryset = Category.objects.filter(id__in=combined_category_ids).order_by('title')

        self.helper = FormHelper()
        self.helper.form_tag = True
        self.helper.form_class = 'post-form'
        self.helper.form_method = 'post'
        self.helper.form_enctype = "multipart/form-data"
        self.helper.form_show_errors = False
        self.helper.layout = Layout(
            CustomField('category'),
            CustomField('state'),
            CustomField('featured'),
            CustomField('reported_times'),
            CustomField('is_reviewed'),
            CustomField('allow_download'),
        )

        self.helper.layout.append(FormActions(Submit('submit', 'Publish Media', css_class='primaryAction')))

    def clean(self):
        cleaned_data = super().clean()
        state = cleaned_data.get("state")
        categories = cleaned_data.get("category")

        if getattr(settings, 'USE_RBAC', False) and 'category' in self.fields:
            rbac_categories = categories.filter(is_rbac_category=True).values_list('title', flat=True)

            if rbac_categories and state in ['private', 'unlisted']:
                # Make the confirm_state field visible and add it to the layout
                self.fields['confirm_state'].widget = forms.CheckboxInput()

                # add it after the state field
                state_index = None
                for i, layout_item in enumerate(self.helper.layout):
                    if isinstance(layout_item, CustomField) and layout_item.fields[0] == 'state':
                        state_index = i
                        break

                if state_index:
                    layout_items = list(self.helper.layout)
                    layout_items.insert(state_index + 1, CustomField('confirm_state'))
                    self.helper.layout = Layout(*layout_items)

                if not cleaned_data.get('confirm_state'):
                    error_message = f"I understand that although media state is {state}, the media is also shared with users that have access to the following categories: {', '.join(rbac_categories)}"
                    self.add_error('confirm_state', error_message)

        return cleaned_data

    def save(self, *args, **kwargs):
        data = self.cleaned_data
        state = data.get("state")
        if state != self.initial["state"]:
            self.instance.state = get_next_state(self.user, self.initial["state"], self.instance.state)

        media = super(MediaPublishForm, self).save(*args, **kwargs)

        return media


class SubtitleForm(forms.ModelForm):
    class Meta:
        model = Subtitle
        fields = ["language", "subtitle_file"]

    def __init__(self, media_item, *args, **kwargs):
        super(SubtitleForm, self).__init__(*args, **kwargs)
        self.instance.media = media_item
        self.fields["subtitle_file"].help_text = "SubRip (.srt) and WebVTT (.vtt) are supported file formats."
        self.fields["subtitle_file"].label = "Subtitle or Closed Caption File"

    def save(self, *args, **kwargs):
        self.instance.user = self.instance.media.user
        media = super(SubtitleForm, self).save(*args, **kwargs)
        return media


class EditSubtitleForm(forms.Form):
    subtitle = forms.CharField(widget=forms.Textarea, required=True)

    def __init__(self, subtitle, *args, **kwargs):
        super(EditSubtitleForm, self).__init__(*args, **kwargs)
        self.fields["subtitle"].initial = subtitle.subtitle_file.read().decode("utf-8")


class ContactForm(forms.Form):
    from_email = forms.EmailField(required=True)
    name = forms.CharField(required=False)
    message = forms.CharField(widget=forms.Textarea, required=True)

    def __init__(self, user, *args, **kwargs):
        super(ContactForm, self).__init__(*args, **kwargs)
        self.fields["name"].label = "Your name:"
        self.fields["from_email"].label = "Your email:"
        self.fields["message"].label = "Please add your message here and submit:"
        self.user = user
        if user.is_authenticated:
            self.fields.pop("name")
            self.fields.pop("from_email")<|MERGE_RESOLUTION|>--- conflicted
+++ resolved
@@ -131,16 +131,6 @@
         self.user = user
         super(MediaPublishForm, self).__init__(*args, **kwargs)
         if not is_mediacms_editor(user):
-<<<<<<< HEAD
-            self.fields.pop("featured")
-            self.fields.pop("reported_times")
-            if 'is_reviewed' in self.fields:
-                self.fields['is_reviewed'].widget.attrs['readonly'] = True
-                self.fields['is_reviewed'].widget.attrs['disabled'] = True
-                self.fields['is_reviewed'].help_text = "This field can only be changed by editors"
-        #           if settings.PORTAL_WORKFLOW == 'private':
-        #                self.fields.pop("state")
-=======
             for field in ["featured", "reported_times", "is_reviewed"]:
                 self.fields[field].disabled = True
                 self.fields[field].widget.attrs['class'] = 'read-only-field'
@@ -151,7 +141,6 @@
                 if self.instance.state and self.instance.state not in valid_states:
                     valid_states.append(self.instance.state)
                 self.fields["state"].choices = [(state, dict(MEDIA_STATES).get(state, state)) for state in valid_states]
->>>>>>> de99d84c
 
         if getattr(settings, 'USE_RBAC', False) and 'category' in self.fields:
             if is_mediacms_editor(user):
