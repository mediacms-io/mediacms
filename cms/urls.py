import debug_toolbar
from django.conf.urls import include, url
from django.contrib import admin
from django.urls import path
<<<<<<< HEAD
from django.conf.urls import url, include
from files import swagger
import debug_toolbar
=======
>>>>>>> 110695ae

urlpatterns = [
    url(r"^__debug__/", include(debug_toolbar.urls)),
    url(r"^", include("files.urls")),
    url(r"^", include("users.urls")),
    url(r"^accounts/", include("allauth.urls")),
    url(r"^api-auth/", include("rest_framework.urls")),
    path("admin/", admin.site.urls),
] + swagger.urlpatterns<|MERGE_RESOLUTION|>--- conflicted
+++ resolved
@@ -2,12 +2,8 @@
 from django.conf.urls import include, url
 from django.contrib import admin
 from django.urls import path
-<<<<<<< HEAD
-from django.conf.urls import url, include
+
 from files import swagger
-import debug_toolbar
-=======
->>>>>>> 110695ae
 
 urlpatterns = [
     url(r"^__debug__/", include(debug_toolbar.urls)),
