import os

from celery.schedules import crontab

DEBUG = False

# PORTAL NAME, this is the portal title and
# is also shown on several places as emails
PORTAL_NAME = "MediaCMS"
PORTAL_DESCRIPTION = ""
LANGUAGE_CODE = "en-us"
TIME_ZONE = "Europe/London"

# who can add media
# valid options include 'all', 'email_verified', 'advancedUser'
CAN_ADD_MEDIA = "all"

# valid choices here are 'public', 'private', 'unlisted
PORTAL_WORKFLOW = "public"

# valid values: 'light', 'dark'.
DEFAULT_THEME = "light"


# These are passed on every request
# if set to False will not fetch external content
# this is only for the static files, as fonts/css/js files loaded from CDNs
# not for user uploaded media!
LOAD_FROM_CDN = False
LOGIN_ALLOWED = True  # whether the login button appears
REGISTER_ALLOWED = True  # whether the register button appears
UPLOAD_MEDIA_ALLOWED = True  # whether the upload media button appears
CAN_LIKE_MEDIA = True  # whether the like media appears
CAN_DISLIKE_MEDIA = True  # whether the dislike media appears
CAN_REPORT_MEDIA = True  # whether the report media appears
CAN_SHARE_MEDIA = True  # whether the share media appears
# how many times an item need be reported
# to get to private state automatically
REPORTED_TIMES_THRESHOLD = 10
ALLOW_ANONYMOUS_ACTIONS = ["report", "like", "dislike", "watch"]  # need be a list

# experimental functionality for user ratings - does not work
ALLOW_RATINGS = False
ALLOW_RATINGS_CONFIRMED_EMAIL_ONLY = True

# ip of the server should be part of this
ALLOWED_HOSTS = ["*", "mediacms.io", "127.0.0.1", "localhost"]

FRONTEND_HOST = "http://localhost"
# this variable - along with SSL_FRONTEND_HOST is used on several places
# as email where a URL need appear etc

# FRONTEND_HOST needs an http prefix - at the end of the file
# there's a conversion to https with the SSL_FRONTEND_HOST env
INTERNAL_IPS = "127.0.0.1"

# settings that are related with UX/appearance
# whether a featured item appears enlarged with player on index page
VIDEO_PLAYER_FEATURED_VIDEO_ON_INDEX_PAGE = False

PRE_UPLOAD_MEDIA_MESSAGE = ""

# email settings
DEFAULT_FROM_EMAIL = "info@mediacms.io"
EMAIL_HOST_PASSWORD = "xyz"
EMAIL_HOST_USER = "info@mediacms.io"
EMAIL_USE_TLS = True
SERVER_EMAIL = DEFAULT_FROM_EMAIL
EMAIL_HOST = "mediacms.io"
EMAIL_PORT = 587
ADMIN_EMAIL_LIST = ["info@mediacms.io"]


MEDIA_IS_REVIEWED = True  # whether an admin needs to review a media file.
# By default consider this is not needed.
# If set to False, then each new media need be reviewed otherwise
# it won't appear on public listings

# if set to True the url for original file is returned to the API.
SHOW_ORIGINAL_MEDIA = True
# Keep in mind that nginx will serve the file unless there's
# some authentication taking place. Check nginx file and setup a
# basic http auth user/password if you want to restrict access

MAX_MEDIA_PER_PLAYLIST = 70
# bytes, size of uploaded media
UPLOAD_MAX_SIZE = 800 * 1024 * 1000 * 5

MAX_CHARS_FOR_COMMENT = 10000  # so that it doesn't end up huge
TIMESTAMP_IN_TIMEBAR = False  # shows timestamped comments in the timebar for videos
ALLOW_MENTION_IN_COMMENTS = False  # allowing to mention other users with @ in the comments

# valid options: content, author
RELATED_MEDIA_STRATEGY = "content"

USE_I18N = True
USE_L10N = True
USE_TZ = True
SITE_ID = 1

# protection agains anonymous users
# per ip address limit, for actions as like/dislike/report
TIME_TO_ACTION_ANONYMOUS = 10 * 60

# django-allauth settings
ACCOUNT_SESSION_REMEMBER = True
ACCOUNT_AUTHENTICATION_METHOD = "username_email"
ACCOUNT_EMAIL_REQUIRED = True  # new users need to specify email
ACCOUNT_EMAIL_VERIFICATION = "optional"  # 'mandatory' 'none'
ACCOUNT_LOGIN_ON_EMAIL_CONFIRMATION = True
ACCOUNT_USERNAME_MIN_LENGTH = "4"
ACCOUNT_ADAPTER = "users.adapter.MyAccountAdapter"
ACCOUNT_SIGNUP_FORM_CLASS = "users.forms.SignupForm"
ACCOUNT_USERNAME_VALIDATORS = "users.validators.custom_username_validators"
ACCOUNT_SIGNUP_PASSWORD_ENTER_TWICE = False
ACCOUNT_USERNAME_REQUIRED = True
ACCOUNT_LOGIN_ON_PASSWORD_RESET = True
ACCOUNT_EMAIL_CONFIRMATION_EXPIRE_DAYS = 1
ACCOUNT_LOGIN_ATTEMPTS_LIMIT = 20
ACCOUNT_LOGIN_ATTEMPTS_TIMEOUT = 5
# registration won't be open, might also consider to remove links for register
USERS_CAN_SELF_REGISTER = True

RESTRICTED_DOMAINS_FOR_USER_REGISTRATION = ["xxx.com", "emaildomainwhatever.com"]

# django rest settings
REST_FRAMEWORK = {
    "DEFAULT_AUTHENTICATION_CLASSES": (
        "rest_framework.authentication.SessionAuthentication",
        "rest_framework.authentication.BasicAuthentication",
        "rest_framework.authentication.TokenAuthentication",
    ),
    "DEFAULT_PAGINATION_CLASS": "rest_framework.pagination.PageNumberPagination",
    "PAGE_SIZE": 50,
    "DEFAULT_PARSER_CLASSES": [
        "rest_framework.parsers.JSONParser",
    ],
}


SECRET_KEY = "2dii4cog7k=5n37$fz)8dst)kg(s3&10)^qa*gv(kk+nv-z&cu"
# TODO: this needs to be changed!

TEMP_DIRECTORY = "/tmp"  # Don't use a temp directory inside BASE_DIR!!!
BASE_DIR = os.path.dirname(os.path.dirname(os.path.abspath(__file__)))
STATIC_URL = "/static/"  # where js/css files are stored on the filesystem
MEDIA_URL = "/media/"  # URL where static files are served from the server
STATIC_ROOT = BASE_DIR + "/static/"
# where uploaded + encoded media are stored
MEDIA_ROOT = BASE_DIR + "/media_files/"

# these used to be os.path.join(MEDIA_ROOT, "folder/") but update to
# Django 3.1.9 requires not absolute paths to be utilized...

MEDIA_UPLOAD_DIR = "original/"
MEDIA_ENCODING_DIR = "encoded/"
THUMBNAIL_UPLOAD_DIR = f"{MEDIA_UPLOAD_DIR}/thumbnails/"
SUBTITLES_UPLOAD_DIR = f"{MEDIA_UPLOAD_DIR}/subtitles/"
HLS_DIR = os.path.join(MEDIA_ROOT, "hls/")

FFMPEG_COMMAND = "ffmpeg"  # this is the path
FFPROBE_COMMAND = "ffprobe"  # this is the path
MP4HLS = "mp4hls"

MASK_IPS_FOR_ACTIONS = True
# how many seconds a process in running state without reporting progress is
# considered as stale...unfortunately v9 seems to not include time
# some times so raising this high
RUNNING_STATE_STALE = 60 * 60 * 2

FRIENDLY_TOKEN_LEN = 9

# for videos, after that duration get split into chunks
# and encoded independently
CHUNKIZE_VIDEO_DURATION = 60 * 5
# aparently this has to be smaller than VIDEO_CHUNKIZE_DURATION
VIDEO_CHUNKS_DURATION = 60 * 4

# always get these two, even if upscaling
MINIMUM_RESOLUTIONS_TO_ENCODE = [240, 360]

# default settings for notifications
# not all of them are implemented

USERS_NOTIFICATIONS = {
    "MEDIA_ADDED": True,  # in use
    "MEDIA_ENCODED": False,  # not implemented
    "MEDIA_REPORTED": True,  # in use
}

ADMINS_NOTIFICATIONS = {
    "NEW_USER": True,  # in use
    "MEDIA_ADDED": True,  # in use
    "MEDIA_ENCODED": False,  # not implemented
    "MEDIA_REPORTED": True,  # in use
}


# this is for fineuploader - media uploads
UPLOAD_DIR = "uploads/"
CHUNKS_DIR = "chunks/"

# number of files to upload using fineuploader at once
UPLOAD_MAX_FILES_NUMBER = 100
CONCURRENT_UPLOADS = True
CHUNKS_DONE_PARAM_NAME = "done"
FILE_STORAGE = "django.core.files.storage.DefaultStorage"

X_FRAME_OPTIONS = "ALLOWALL"
EMAIL_BACKEND = "djcelery_email.backends.CeleryEmailBackend"
CELERY_EMAIL_TASK_CONFIG = {
    "queue": "short_tasks",
}

POST_UPLOAD_AUTHOR_MESSAGE_UNLISTED_NO_COMMENTARY = ""
# a message to be shown on the author of a media file and only
# only in case where unlisted workflow is used and no commentary
# exists

CANNOT_ADD_MEDIA_MESSAGE = ""

# mp4hls command, part of Bendo4
MP4HLS_COMMAND = "/home/mediacms.io/mediacms/Bento4-SDK-1-6-0-637.x86_64-unknown-linux/bin/mp4hls"

# highly experimental, related with remote workers
ADMIN_TOKEN = "c2b8e1838b6128asd333ddc5e24"
# this is used by remote workers to push
# encodings once they are done
# USE_BASIC_HTTP = True
# BASIC_HTTP_USER_PAIR = ('user', 'password')
# specify basic auth user/password pair for use with the
# remote workers, if nginx basic auth is setup
# apache2-utils need be installed
# then run
# htpasswd -c /home/mediacms.io/mediacms/deploy/.htpasswd user
# and set a password
# edit /etc/nginx/sites-enabled/mediacms.io and
# uncomment the two lines related to htpasswd


CKEDITOR_CONFIGS = {
    "default": {
        "toolbar": "Custom",
        "width": "100%",
        "toolbar_Custom": [
            ["Styles"],
            ["Format"],
            ["Bold", "Italic", "Underline"],
            ["HorizontalRule"],
            [
                "NumberedList",
                "BulletedList",
                "-",
                "Outdent",
                "Indent",
                "-",
                "JustifyLeft",
                "JustifyCenter",
                "JustifyRight",
                "JustifyBlock",
            ],
            ["Link", "Unlink"],
            ["Image"],
            ["RemoveFormat", "Source"],
        ],
    }
}


AUTH_USER_MODEL = "users.User"
LOGIN_REDIRECT_URL = "/"

AUTHENTICATION_BACKENDS = (
    "django.contrib.auth.backends.ModelBackend",
    "allauth.account.auth_backends.AuthenticationBackend",
)

INSTALLED_APPS = [
    "django.contrib.admin",
    "django.contrib.auth",
    "allauth",
    "allauth.account",
    "allauth.socialaccount",
    "django.contrib.contenttypes",
    "django.contrib.sessions",
    "django.contrib.messages",
    "django.contrib.staticfiles",
    "django.contrib.sites",
    "rest_framework",
    "rest_framework.authtoken",
    "imagekit",
    "files.apps.FilesConfig",
    "users.apps.UsersConfig",
    "actions.apps.ActionsConfig",
    "debug_toolbar",
    "mptt",
    "crispy_forms",
    "uploader.apps.UploaderConfig",
    "djcelery_email",
    "ckeditor",
    "drf_yasg",
]

MIDDLEWARE = [
    "django.middleware.security.SecurityMiddleware",
    "django.contrib.sessions.middleware.SessionMiddleware",
    "django.middleware.common.CommonMiddleware",
    "django.middleware.csrf.CsrfViewMiddleware",
    "django.contrib.auth.middleware.AuthenticationMiddleware",
    "django.contrib.messages.middleware.MessageMiddleware",
    "django.middleware.clickjacking.XFrameOptionsMiddleware",
    "debug_toolbar.middleware.DebugToolbarMiddleware",
]

ROOT_URLCONF = "cms.urls"

TEMPLATES = [
    {
        "BACKEND": "django.template.backends.django.DjangoTemplates",
        "DIRS": ["templates"],
        "APP_DIRS": True,
        "OPTIONS": {
            "context_processors": [
                "django.template.context_processors.debug",
                "django.template.context_processors.request",
                "django.contrib.auth.context_processors.auth",
                "django.template.context_processors.media",
                "django.contrib.messages.context_processors.messages",
                "files.context_processors.stuff",
            ],
        },
    },
]

WSGI_APPLICATION = "cms.wsgi.application"

AUTH_PASSWORD_VALIDATORS = [
    {
        "NAME": "django.contrib.auth.password_validation.UserAttributeSimilarityValidator",
    },
    {
        "NAME": "django.contrib.auth.password_validation.MinimumLengthValidator",
        "OPTIONS": {
            "min_length": 5,
        },
    },
    {
        "NAME": "django.contrib.auth.password_validation.CommonPasswordValidator",
    },
]

FILE_UPLOAD_HANDLERS = [
    "django.core.files.uploadhandler.TemporaryFileUploadHandler",
]

LOGS_DIR = os.path.join(BASE_DIR, "logs")

error_filename = os.path.join(LOGS_DIR, "debug.log")
if not os.path.exists(LOGS_DIR):
    try:
        os.mkdir(LOGS_DIR)
    except PermissionError:
        pass

if not os.path.isfile(error_filename):
    open(error_filename, 'a').close()

LOGGING = {
    "version": 1,
    "disable_existing_loggers": False,
    "handlers": {
        "file": {
            "level": "ERROR",
            "class": "logging.FileHandler",
            "filename": error_filename,
        },
    },
    "loggers": {
        "django": {
            "handlers": ["file"],
            "level": "ERROR",
            "propagate": True,
        },
    },
}

DATABASES = {
    "default": {
        "ENGINE": "django.db.backends.postgresql",
        "NAME": "mediacms",
        "HOST": "127.0.0.1",
        "PORT": "5432",
        "USER": "mediacms",
        "PASSWORD": "mediacms",
    }
}


REDIS_LOCATION = "redis://127.0.0.1:6379/1"
CACHES = {
    "default": {
        "BACKEND": "django_redis.cache.RedisCache",
        "LOCATION": REDIS_LOCATION,
        "OPTIONS": {
            "CLIENT_CLASS": "django_redis.client.DefaultClient",
        },
    }
}

SESSION_ENGINE = "django.contrib.sessions.backends.cache"
SESSION_CACHE_ALIAS = "default"

# CELERY STUFF
BROKER_URL = REDIS_LOCATION
CELERY_RESULT_BACKEND = BROKER_URL
CELERY_ACCEPT_CONTENT = ["application/json"]
CELERY_TASK_SERIALIZER = "json"
CELERY_RESULT_SERIALIZER = "json"
CELERY_TIMEZONE = TIME_ZONE
CELERY_SOFT_TIME_LIMIT = 2 * 60 * 60
CELERY_WORKER_PREFETCH_MULTIPLIER = 1
CELERYD_PREFETCH_MULTIPLIER = 1

CELERY_BEAT_SCHEDULE = {
    # clear expired sessions, every sunday 1.01am. By default Django has 2week
    # expire date
    "clear_sessions": {
        "task": "clear_sessions",
        "schedule": crontab(hour=1, minute=1, day_of_week=6),
    },
    "get_list_of_popular_media": {
        "task": "get_list_of_popular_media",
        "schedule": crontab(minute=1, hour="*/10"),
    },
    "update_listings_thumbnails": {
        "task": "update_listings_thumbnails",
        "schedule": crontab(minute=2, hour="*/30"),
    },
}
# TODO: beat, delete chunks from media root
# chunks_dir after xx days...(also uploads_dir)


LOCAL_INSTALL = False

# this is an option to make the whole portal available to logged in users only
# it is placed here so it can be overrided on local_settings.py
GLOBAL_LOGIN_REQUIRED = False

# TODO: separate settings on production/development more properly, for now
# this should be ok
CELERY_TASK_ALWAYS_EAGER = False
if os.environ.get("TESTING"):
    CELERY_TASK_ALWAYS_EAGER = True


try:
    # keep a local_settings.py file for local overrides
    from .local_settings import *  # noqa

    # ALLOWED_HOSTS needs a url/ip
    ALLOWED_HOSTS.append(FRONTEND_HOST.replace("http://", "").replace("https://", ""))
except ImportError:
    # local_settings not in use
    pass


if "http" not in FRONTEND_HOST:
    # FRONTEND_HOST needs a http:// preffix
    FRONTEND_HOST = f"http://{FRONTEND_HOST}"

if LOCAL_INSTALL:
    SSL_FRONTEND_HOST = FRONTEND_HOST.replace("http", "https")
else:
    SSL_FRONTEND_HOST = FRONTEND_HOST

if GLOBAL_LOGIN_REQUIRED:
    # this should go after the AuthenticationMiddleware middleware
    MIDDLEWARE.insert(5, "login_required.middleware.LoginRequiredMiddleware")
    LOGIN_REQUIRED_IGNORE_PATHS = [
        r'/accounts/login/$',
        r'/accounts/logout/$',
        r'/accounts/signup/$',
<<<<<<< HEAD
    ]

# if True, only show original, don't perform any action on videos
DO_NOT_TRANSCODE_VIDEO = False
=======
        r'/accounts/password/.*/$',
        r'/accounts/confirm-email/.*/$',
        r'/api/v[0-9]+/',
    ]

DEFAULT_AUTO_FIELD = 'django.db.models.AutoField'
>>>>>>> 15d21745
<|MERGE_RESOLUTION|>--- conflicted
+++ resolved
@@ -481,16 +481,12 @@
         r'/accounts/login/$',
         r'/accounts/logout/$',
         r'/accounts/signup/$',
-<<<<<<< HEAD
-    ]
-
-# if True, only show original, don't perform any action on videos
-DO_NOT_TRANSCODE_VIDEO = False
-=======
         r'/accounts/password/.*/$',
         r'/accounts/confirm-email/.*/$',
         r'/api/v[0-9]+/',
     ]
 
-DEFAULT_AUTO_FIELD = 'django.db.models.AutoField'
->>>>>>> 15d21745
+# if True, only show original, don't perform any action on videos
+DO_NOT_TRANSCODE_VIDEO = True
+
+DEFAULT_AUTO_FIELD = 'django.db.models.AutoField'