--- conflicted
+++ resolved
@@ -495,27 +495,6 @@
         r'/api/v[0-9]+/',
     ]
 
-<<<<<<< HEAD
-DEFAULT_AUTO_FIELD = 'django.db.models.AutoField'
-
-try:
-    # mostly used in docker-compose-dev.yaml
-    DEVELOPMENT_MODE = os.environ.get("DEVELOPMENT_MODE")
-    if DEVELOPMENT_MODE and DEVELOPMENT_MODE == 'True':
-        # keep a dev_settings.py file for local overrides
-        from .dev_settings import *  # noqa
-except ImportError:
-    pass
-
-LANGUAGES = [
-    ('el', _('Greek')),
-    ("de", _("German")),
-    ("en", _("English")),
-    ('fr', _('French')),
-]
-
-LANGUAGE_CODE = 'en'  # default language
-=======
 # if True, only show original, don't perform any action on videos
 DO_NOT_TRANSCODE_VIDEO = False
 
@@ -530,4 +509,12 @@
         from .dev_settings import *  # noqa
 except ImportError:
     pass
->>>>>>> ef4067cb
+
+LANGUAGES = [
+    ('el', _('Greek')),
+    ("de", _("German")),
+    ("en", _("English")),
+    ('fr', _('French')),
+]
+
+LANGUAGE_CODE = 'en'  # default language