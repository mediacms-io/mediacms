--- conflicted
+++ resolved
@@ -8,28 +8,9 @@
     image: mediacms/mediacms-dev:latest
     volumes:
       - ./:/home/mediacms.io/mediacms/
-<<<<<<< HEAD
-    environment:
-      ENABLE_UWSGI: 'no'
-      ENABLE_NGINX: 'no'
-      ENABLE_CELERY_SHORT: 'no'
-      ENABLE_CELERY_LONG: 'no'
-      ENABLE_CELERY_BEAT: 'no'
-      ADMIN_USER: 'admin'
-      ADMIN_EMAIL: 'admin@localhost'
-      ADMIN_PASSWORD: 'admin'
-      FRONTEND_HOST: 'http://localhost'
-      PORTAL_NAME: 'MediaCMS'
-      SECRET_KEY: 'ma!s3^b-cw!f#7s6s0m3*jx77a@riw(7701**(r=ww%w!2+yk2'
-      POSTGRES_HOST: 'db'
-      DEVELOPMENT_MODE: "True"
-      REDIS_SSL_CERT_REQS: "none"
-    command: "./deploy/docker/prestart.sh"
-=======
     command: "python manage.py migrate"
     environment:
       DEVELOPMENT_MODE: "True"
->>>>>>> ef4067cb
     restart: on-failure
     depends_on:
       redis:
@@ -56,10 +37,6 @@
     command: "python manage.py runserver 0.0.0.0:80"
     environment:
       DEVELOPMENT_MODE: "True"
-<<<<<<< HEAD
-      REDIS_SSL_CERT_REQS: "none"
-=======
->>>>>>> ef4067cb
       ADMIN_USER: 'admin'
       ADMIN_PASSWORD: 'admin'
       ADMIN_EMAIL: 'admin@localhost'
@@ -107,14 +84,5 @@
       ENABLE_NGINX: 'no'
       ENABLE_CELERY_BEAT: 'no'
       ENABLE_MIGRATIONS: 'no'
-<<<<<<< HEAD
-      FRONTEND_HOST: 'http://localhost'
-      PORTAL_NAME: 'MediaCMS'
-      SECRET_KEY: 'ma!s3^b-cw!f#7s6s0m3*jx77a@riw(7701**(r=ww%w!2+yk2'
-      POSTGRES_HOST: 'db'
-      REDIS_SSL_CERT_REQS: "none"
-      DEVELOPMENT_MODE: "True"
-=======
->>>>>>> ef4067cb
     depends_on:
       - web