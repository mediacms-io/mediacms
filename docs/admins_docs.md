--- conflicted
+++ resolved
@@ -15,14 +15,10 @@
 - [12. Video transcoding](#12-video-transcoding)
 - [13. How To Add A Static Page To The Sidebar](#13-how-to-add-a-static-page-to-the-sidebar)
 - [14. Add Google Analytics](#14-add-google-analytics)
-<<<<<<< HEAD
 - [15. Connect to a live streaming server](#15-connect-to-a-live-streaming-server)
-- [16. Debugging email issues](#16-debugging-email-issues)
-=======
-- [15. Debugging email issues](#15-debugging-email-issues)
-- [16. Frequently Asked Questions](#16-frequently-asked-questions)
-- [17. Cookie consent code](#17-cookie-consent-code)
->>>>>>> 3d59b87f
+- [16. Debugging email issues](#15-debugging-email-issues)
+- [17. Frequently Asked Questions](#16-frequently-asked-questions)
+- [18. Cookie consent code](#17-cookie-consent-code)
 
 
 ## 1. Welcome
@@ -728,7 +724,7 @@
 SMTPAuthenticationError: (535, b'5.7.8 Username and Password not accepted. Learn more at\n5.7.8  https://support.google.com/mail/?p=BadCredentials d4sm12687785wrc.34 - gsmtp')
 ```
 
-## 16. Frequently Asked Questions
+## 17. Frequently Asked Questions
 Video is playing but preview thumbnails are not showing for large video files
 
 Chances are that the sprites file was not created correctly.
@@ -767,7 +763,7 @@
 this will re-create the sprites for videos that the task failed.
 
 
-## 17. Cookie consent code
+## 18. Cookie consent code
 On file `templates/components/header.html` you can find a simple cookie consent code. It is commented, so you have to remove the `{% comment %}` and `{% endcomment %}` lines in order to enable it. Or you can replace that part with your own code that handles cookie consent banners.
 
 ![Simple Cookie Consent](images/cookie_consent.png)