--- conflicted
+++ resolved
@@ -1,61 +1,57 @@
-{
-  "name": "mediacms-frontend",
-  "version": "0.9.1",
-  "description": "",
-  "author": "",
-  "license": "",
-  "keywords": [],
-  "main": "index.js",
-  "scripts": {
-    "start": "mediacms-scripts development --config=./config/mediacms.config.js --host=0.0.0.0 --port=8088",
-    "dist": "mediacms-scripts rimraf ./dist && mediacms-scripts build --config=./config/mediacms.config.js --env=dist"
-  },
-  "browserslist": [
-    "cover 99.5%"
-  ],
-  "devDependencies": {
-    "@babel/core": "^7.26.9",
-    "@babel/preset-env": "^7.26.9",
-    "@babel/preset-react": "^7.26.3",
-    "@types/react": "^19.0.10",
-    "@types/react-dom": "^19.0.4",
-    "autoprefixer": "^10.4.21",
-    "babel-loader": "^10.0.0",
-    "compass-mixins": "^0.12.12",
-    "copy-webpack-plugin": "^13.0.0",
-    "core-js": "^3.41.0",
-    "css-loader": "^7.1.2",
-    "dotenv": "^16.4.7",
-    "ejs": "^3.1.10",
-    "ejs-compiled-loader": "^3.1.0",
-    "mediacms-scripts": "file:packages/scripts",
-    "postcss-loader": "^8.1.1",
-    "prettier": "^3.5.3",
-    "prop-types": "^15.8.1",
-    "sass": "^1.85.1",
-    "sass-loader": "^16.0.5",
-    "ts-loader": "^9.5.2",
-    "typescript": "^5.8.2",
-    "url-loader": "^4.1.1",
-    "webpack": "^5.98.0"
-  },
-  "dependencies": {
-    "axios": "^1.8.2",
-    "flux": "^4.0.4",
-    "mediacms-player": "file:packages/player",
-    "normalize.css": "^8.0.1",
-    "react": "^17.0.2",
-    "react-dom": "^17.0.2",
-    "react-mentions": "^4.3.1",
-    "sortablejs": "^1.13.0",
-    "timeago.js": "^4.0.2",
-    "url-parse": "^1.5.10",
-    "pdfjs-dist": "3.4.120",
-    "@react-pdf-viewer/core": "^3.9.0",
-<<<<<<< HEAD
-    "@react-pdf-viewer/default-layout": "^3.12.0"
-=======
-    "@react-pdf-viewer/default-layout": "^3.9.0"
->>>>>>> 8fecccce
-  }
-}
+{
+  "name": "mediacms-frontend",
+  "version": "0.9.1",
+  "description": "",
+  "author": "",
+  "license": "",
+  "keywords": [],
+  "main": "index.js",
+  "scripts": {
+    "start": "mediacms-scripts development --config=./config/mediacms.config.js --host=0.0.0.0 --port=8088",
+    "dist": "mediacms-scripts rimraf ./dist && mediacms-scripts build --config=./config/mediacms.config.js --env=dist"
+  },
+  "browserslist": [
+    "cover 99.5%"
+  ],
+  "devDependencies": {
+    "@babel/core": "^7.26.9",
+    "@babel/preset-env": "^7.26.9",
+    "@babel/preset-react": "^7.26.3",
+    "@types/react": "^19.0.10",
+    "@types/react-dom": "^19.0.4",
+    "autoprefixer": "^10.4.21",
+    "babel-loader": "^10.0.0",
+    "compass-mixins": "^0.12.12",
+    "copy-webpack-plugin": "^13.0.0",
+    "core-js": "^3.41.0",
+    "css-loader": "^7.1.2",
+    "dotenv": "^16.4.7",
+    "ejs": "^3.1.10",
+    "ejs-compiled-loader": "^3.1.0",
+    "mediacms-scripts": "file:packages/scripts",
+    "postcss-loader": "^8.1.1",
+    "prettier": "^3.5.3",
+    "prop-types": "^15.8.1",
+    "sass": "^1.85.1",
+    "sass-loader": "^16.0.5",
+    "ts-loader": "^9.5.2",
+    "typescript": "^5.8.2",
+    "url-loader": "^4.1.1",
+    "webpack": "^5.98.0"
+  },
+  "dependencies": {
+    "axios": "^1.8.2",
+    "flux": "^4.0.4",
+    "mediacms-player": "file:packages/player",
+    "normalize.css": "^8.0.1",
+    "react": "^17.0.2",
+    "react-dom": "^17.0.2",
+    "react-mentions": "^4.3.1",
+    "sortablejs": "^1.13.0",
+    "timeago.js": "^4.0.2",
+    "url-parse": "^1.5.10",
+    "pdfjs-dist": "3.4.120",
+    "@react-pdf-viewer/core": "^3.9.0",
+    "@react-pdf-viewer/default-layout": "^3.9.0"
+  }
+}