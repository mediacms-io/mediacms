--- conflicted
+++ resolved
@@ -431,13 +431,12 @@
   function onCommentsLoad() {
     const retrievedComments = [...MediaPageStore.get('media-comments')];
     const video = videojs('vjs_video_3');
-
+    
     if (MediaCMS.features.media.actions.timestampTimebar)
     {
       enableMarkers(video);
     }
 
-<<<<<<< HEAD
     video.one('loadedmetadata', () => {       
       retrievedComments.forEach(comment => {          
         comment.text = setTimestampAnchorsAndMarkers(comment.text, video);
@@ -446,27 +445,20 @@
       displayCommentsRelatedAlert();
       setComments(retrievedComments);
     });
-=======
+
     if (MediaCMS.features.media.actions.comment_mention === true)
     {
       retrievedComments.forEach(comment => {
         comment.text = setMentions(comment.text);
       });
     }
-    retrievedComments.forEach(comment => {          
-      comment.text = setTimestampAnchors(comment.text);
-    });
-    
-    displayCommentsRelatedAlert();
-    setComments(retrievedComments);
-  }
-
+  }
+  
   function setMentions(text)
   {
     let sanitizedComment = text.split('@(_').join("<a href=\"/user/");
     sanitizedComment = sanitizedComment.split('_)[_').join("\">");
     return sanitizedComment.split('_]').join("</a>");
->>>>>>> 3d4dd272
   }
 
   function setTimestampAnchorsAndMarkers(text, videoPlayer)
