<<<<<<< HEAD
<div id="app-header"><h1>{{ PORTAL_NAME }}</h1></div>
=======
<div id="app-header"></div>

{% comment %}
Uncomment, or replace with your own cookie consent code.

<script src="https://cdn.websitepolicies.io/lib/cookieconsent/cookieconsent.min.js" defer></script>
<script>
    window.addEventListener("load", function () {
        window.wpcc.init({
            border: "normal",
            corners: "normal",
            colors: { popup: { background: "#222222", text: "#ffffff", border: "#FF8000" }, button: { background: "#FF8000", text: "#000000" } },
            position: "top-right",
            content: { message: "Hi there, we are using cookies on this website. We don't use tracking or analytics here, just the essentials for the Website to work.\n", button: "Understood! Yum!", link: "Click here to learn more." },
        });
    });
</script>


{% endcomment %}
>>>>>>> 15d21745
<|MERGE_RESOLUTION|>--- conflicted
+++ resolved
@@ -1,7 +1,4 @@
-<<<<<<< HEAD
 <div id="app-header"><h1>{{ PORTAL_NAME }}</h1></div>
-=======
-<div id="app-header"></div>
 
 {% comment %}
 Uncomment, or replace with your own cookie consent code.
@@ -20,5 +17,4 @@
 </script>
 
 
-{% endcomment %}
->>>>>>> 15d21745
+{% endcomment %}